# src/api/app.py
<<<<<<< HEAD
from flask import Flask
from flask_cors import CORS
import logging

def create_app():
    app = Flask(__name__)

    # Configure CORS to allow requests from React frontend
    CORS(app, resources={
        r"/api/*": {
            "origins": ["http://localhost:3000"],
            "methods": ["GET", "POST", "PUT", "DELETE", "OPTIONS"],
            "allow_headers": ["Content-Type", "Authorization"]
        }
    })
        
    # Register blueprints
    from .routes import crud, rate, ingest, download, health
    app.register_blueprint(health.bp, url_prefix='/api/v1')
    app.register_blueprint(crud.bp, url_prefix='/api/v1')
    app.register_blueprint(rate.bp, url_prefix='/api/v1')
    app.register_blueprint(ingest.bp, url_prefix='/api/v1')
    app.register_blueprint(download.bp, url_prefix='/api/v1')
    
    return app
=======
   from flask import Flask
   from flask_cors import CORS
   import logging
   
   def create_app():
       app = Flask(__name__)
       CORS(app)
       
       # Register blueprints
       from .routes import crud, rate, ingest, download, health
       app.register_blueprint(health.bp, url_prefix='/api/v1')
       app.register_blueprint(crud.bp, url_prefix='/api/v1')
       app.register_blueprint(rate.bp, url_prefix='/api/v1')
       app.register_blueprint(ingest.bp, url_prefix='/api/v1')
       app.register_blueprint(download.bp, url_prefix='/api/v1')
       app.register_blueprint(lineage.bp, url_prefix="/api/v1") 
       
       return app
>>>>>>> 40b3ebe7
<|MERGE_RESOLUTION|>--- conflicted
+++ resolved
@@ -1,31 +1,4 @@
 # src/api/app.py
-<<<<<<< HEAD
-from flask import Flask
-from flask_cors import CORS
-import logging
-
-def create_app():
-    app = Flask(__name__)
-
-    # Configure CORS to allow requests from React frontend
-    CORS(app, resources={
-        r"/api/*": {
-            "origins": ["http://localhost:3000"],
-            "methods": ["GET", "POST", "PUT", "DELETE", "OPTIONS"],
-            "allow_headers": ["Content-Type", "Authorization"]
-        }
-    })
-        
-    # Register blueprints
-    from .routes import crud, rate, ingest, download, health
-    app.register_blueprint(health.bp, url_prefix='/api/v1')
-    app.register_blueprint(crud.bp, url_prefix='/api/v1')
-    app.register_blueprint(rate.bp, url_prefix='/api/v1')
-    app.register_blueprint(ingest.bp, url_prefix='/api/v1')
-    app.register_blueprint(download.bp, url_prefix='/api/v1')
-    
-    return app
-=======
    from flask import Flask
    from flask_cors import CORS
    import logging
@@ -43,5 +16,4 @@
        app.register_blueprint(download.bp, url_prefix='/api/v1')
        app.register_blueprint(lineage.bp, url_prefix="/api/v1") 
        
-       return app
->>>>>>> 40b3ebe7
+       return app