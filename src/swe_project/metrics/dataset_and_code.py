--- conflicted
+++ resolved
@@ -1,71 +1,179 @@
 from __future__ import annotations
 
 import logging
+import os
+import re
 import time
-<<<<<<< HEAD
-from typing import Any
-
-from swe_project.core.metric_utils import filenames_for_model_or_repo
-=======
 from typing import Any, Dict, Optional
 
 import requests
->>>>>>> c8560606
 from swe_project.core.hf_client import model_info
 from swe_project.core.model_url import to_repo_id
 from swe_project.metrics.base import MetricResult, register
 
 NAME, FIELD = "dataset_and_code", "dataset_and_code"
 
+
+def _gh_headers() -> Dict[str, str]:
+    """Creates headers for GitHub API requests, including authorization if available."""
+    hdrs: Dict[str, str] = {
+        "Accept": "application/vnd.github+json",
+        "User-Agent": "swe-project-dataset-and-code/1.0",
+    }
+    tok = (os.environ.get("GITHUB_TOKEN") or os.environ.get("GH_TOKEN") or "").strip()
+    if tok and tok.lower() not in {"invalid", "none", "placeholder"}:
+        hdrs["Authorization"] = f"Bearer {tok}"
+    return hdrs
+
+
+def _gh_get(
+    url: str, params: Optional[Dict[str, str]] = None, timeout: int = 10
+) -> Optional[requests.Response]:
+    """
+    Performs a GET request to the GitHub API with robust error handling.
+    Retries once without authorization on 401/403 errors.
+    """
+    params = params or {}
+    hdrs = _gh_headers()
+    try:
+        res = requests.get(url, headers=hdrs, params=params, timeout=timeout)
+    except requests.RequestException as e:
+        logging.warning("[dataset_and_code] Network error for %s: %s", url, e)
+        return None
+
+    text_lower = (res.text or "").lower()
+    if res.status_code in (401, 403) and (
+        "bad credentials" in text_lower or "requires authentication" in text_lower
+    ):
+        # Retry once without the auth header if token is bad
+        hdrs = {k: v for k, v in hdrs.items() if k.lower() != "authorization"}
+        try:
+            res = requests.get(url, headers=hdrs, params=params, timeout=timeout)
+        except requests.RequestException as e:
+            logging.warning(
+                "[dataset_and_code] Retry without auth failed for %s: %s", url, e
+            )
+            return None
+
+    if res.status_code != 200:
+        logging.warning(
+            "[dataset_and_code] GET %s returned status %s", url, res.status_code
+        )
+        return None
+    return res
+
+
+def get_github_repo_files(repo_url: str) -> set[str]:
+    """Fetches the list of all files in a GitHub repository's default branch."""
+    match = re.search(r"github\.com/([^/]+)/([^/]+)", repo_url.replace(".git", ""))
+    if not match:
+        return set()
+
+    owner, repo = match.groups()
+
+    # Get repository info to find the default branch
+    repo_info_url = f"https://api.github.com/repos/{owner}/{repo}"
+    repo_res = _gh_get(repo_info_url)
+    if not repo_res:
+        logging.error(f"Failed to fetch repo info from {repo_info_url}")
+        return set()
+
+    try:
+        default_branch = repo_res.json().get("default_branch", "main")
+    except (requests.exceptions.JSONDecodeError, AttributeError):
+        logging.error(f"Could not parse JSON or find default_branch for {repo_url}")
+        return set()
+
+    # Get the file tree for the default branch
+    trees_url = f"https://api.github.com/repos/{owner}/{repo}/git/trees/{default_branch}?recursive=1"
+    tree_res = _gh_get(trees_url)
+    if not tree_res:
+        logging.error(f"Failed to fetch file tree from {trees_url}")
+        return set()
+
+    try:
+        data = tree_res.json()
+        if "tree" not in data:
+            logging.warning(
+                f"Response from {trees_url} is truncated: {data.get('message', '')}"
+            )
+            return set()
+        return {item["path"] for item in data.get("tree", []) if item["type"] == "blob"}
+    except (requests.exceptions.JSONDecodeError, AttributeError):
+        logging.error(f"Could not parse JSON response for file tree of {repo_url}")
+        return set()
+
+
 def compute(input_line: str) -> MetricResult:
-    """
-    Score based on the presence of datasets, code, and a Space:
-      +0.5 if the model card lists datasets or a dataset URL is provided,
-      +0.3 if we find any .py files (either in GitHub repo or HF siblings),
-      +0.2 if the model has linked Spaces.
-    """
+    # Computes a score based on the availability of datasets, code, and demos.
+    # - 0.5 if a dataset is linked in the input or on the model card.
+    # - 0.3 if Python files are found in the model or linked code repo.
+    # - 0.2 if the model is linked to a Hugging Face Space.
     t0 = time.perf_counter()
+    score = 0.0
+
+    urls = [url.strip() for url in input_line.split(",") if url.strip()]
+    code_url = next((url for url in urls if "github.com" in url), None)
+    dataset_url = next((url for url in urls if "huggingface.co/datasets/" in url), None)
+    model_url = next(
+        (url for url in urls if "huggingface.co" in url and "/datasets/" not in url),
+        None,
+    )
+
+    if not model_url:
+        return {
+            "value": 0.0,
+            "latency_ms": int(round((time.perf_counter() - t0) * 1000)),
+        }
+
     try:
-        urls = [u.strip() for u in (input_line or "").split(",") if u.strip()]
-        code_url = next((u for u in urls if "github.com" in u), None)
-        dataset_url = next((u for u in urls if "huggingface.co/datasets/" in u), None)
-        model_url = next((u for u in urls if "huggingface.co" in u and "/datasets/" not in u), None)
+        rid, _ = to_repo_id(model_url)
+        m_info: Any = model_info(rid)
 
-        if not model_url:
-            return {"value": 0.0, "latency_ms": int((time.perf_counter() - t0) * 1000)}
-
-        rid, _ = to_repo_id(model_url)
-        info: Any = model_info(rid)  # tests patch THIS (dca.model_info)
-
-        score = 0.0
-
-        # datasets present?
-        card_datasets = (getattr(info, "cardData", {}) or {}).get("datasets", [])
+        card_datasets = getattr(m_info, "cardData", {}).get("datasets", [])
         if dataset_url or card_datasets:
             score += 0.5
 
-        # code files present?
-        repo_to_check = code_url or model_url
-        filenames = filenames_for_model_or_repo(repo_to_check, existing_info=info)
-        if any(str(f).endswith(".py") for f in filenames):
+        repo_to_check_for_code = code_url or model_url
+        filenames = set()
+        if "github.com" in repo_to_check_for_code:
+            filenames = get_github_repo_files(repo_to_check_for_code)
+        else:
+            code_rid, _ = to_repo_id(repo_to_check_for_code)
+            info_for_code = m_info if code_rid == rid else model_info(code_rid)
+            siblings = getattr(info_for_code, "siblings", [])
+            filenames = {s.rfilename for s in siblings}
+
+        if any(f.endswith(".py") for f in filenames):
             score += 0.3
 
-        # space linked?
-        if getattr(info, "spaces", []) or getattr(info, "siblings", []) and any(
-            str(getattr(s, "rfilename", "")).startswith("spaces/")
-            for s in getattr(info, "siblings", [])
-        ):
+        if getattr(m_info, "spaces", []):
             score += 0.2
 
-        return {
-            "value": max(0.0, min(1.0, float(score))),
-            "latency_ms": int((time.perf_counter() - t0) * 1000),
-        }
+    except Exception:
+        logging.exception("%s failed for %s", NAME, model_url)
+        score = 0.0
 
-    except Exception:
-        logging.exception("%s failed for %s", NAME, input_line)
-        return {"value": 0.0, "latency_ms": int((time.perf_counter() - t0) * 1000)}
+    final_score = max(0.0, min(1.0, score))
+    return {
+        "value": float(final_score),
+        "latency_ms": int(round((time.perf_counter() - t0) * 1000)),
+    }
+
 
 register(NAME, FIELD, compute)
-# Keep legacy alias so CLI/tests looking for the old field still work.
-register("dataset_and_code_score", "dataset_and_code_score", compute)+
+
+if __name__ == "__main__":
+    import json
+    import sys
+
+    if len(sys.argv) > 1:
+        input_line = " ".join(sys.argv[1:])
+        result = compute(input_line=input_line)
+        print(json.dumps(result))
+    else:
+        print(
+            "Usage: python -m swe_project.metrics.dataset_and_code <URL1, URL2, ...>",
+            file=sys.stderr,
+        )