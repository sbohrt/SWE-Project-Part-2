# stdlib
from __future__ import annotations

import logging
import math
import os
import re
import time
from datetime import datetime, timedelta, timezone
from re import Match, Pattern
from typing import Any, Dict, Optional, Set, Tuple

# third-party
import requests
from huggingface_hub import ModelCard
<<<<<<< HEAD

from swe_project.core.gh_utils import gh_get as _gh_get
from swe_project.core.gh_utils import gh_headers as _gh_headers
=======
>>>>>>> c8560606
from swe_project.core.hf_client import model_info
from swe_project.core.model_url import to_repo_id
from swe_project.core.url_ctx import get_code_url

# local
from swe_project.metrics.base import MetricResult, register

NAME = "bus_factor"
FIELD = "bus_factor"
LOOKBACK_DAYS = 365


DEFAULT = 0.3

_GH_RE: Pattern[str] = re.compile(
    r"https?://github\.com/(?P<owner>[^/]+)/(?P<repo>[^/#?]+)"
)
_GH_LINK_RE: Pattern[str] = re.compile(
    r"https?://github\.com/[A-Za-z0-9_.-]+/[A-Za-z0-9_.-]+"
)


def _gh_headers() -> Dict[str, str]:
    hdrs: Dict[str, str] = {
        "Accept": "application/vnd.github+json",
        "User-Agent": "swe-project-bus-factor/1.0",
    }
    tok = (os.environ.get("GITHUB_TOKEN") or os.environ.get("GH_TOKEN") or "").strip()
    if tok and tok.lower() not in {"invalid", "none", "placeholder"}:
        hdrs["Authorization"] = f"Bearer {tok}"
    return hdrs


def _gh_get(url: str, params: Optional[Dict[str, str]] = None, timeout: int = 10):
    """Fail-soft GET: retry once without Authorization on 401/Bad credentials.
    Returns a requests.Response on success, or None on failure.
    """
    params = params or {}
    hdrs = _gh_headers()
    try:
        res = requests.get(url, headers=hdrs, params=params, timeout=timeout)
    except requests.RequestException as e:
        logging.warning("[bus_factor] network error %s: %s", url, e)
        return None

    text_lower = (res.text or "").lower()
    if res.status_code in (401, 403) and (
        "bad credentials" in text_lower or "requires authentication" in text_lower
    ):
        # Retry once without auth header
        hdrs = {k: v for k, v in hdrs.items() if k.lower() != "authorization"}
        try:
            res = requests.get(url, headers=hdrs, params=params, timeout=timeout)
        except requests.RequestException as e:
            logging.warning("[bus_factor] retry without auth failed %s: %s", url, e)
            return None

    if res.status_code != 200:
        logging.warning("[bus_factor] GET %s -> %s", url, res.status_code)
        return None
    return res


def _parse_gh(url: str) -> Optional[Tuple[str, str]]:
    m = _GH_RE.search(url or "")
    return (m.group("owner"), m.group("repo")) if m else None


def _get_default_branch(o: str, r: str) -> Optional[str]:
    res = _gh_get(f"https://api.github.com/repos/{o}/{r}")
    if not res:
        return None
    data = res.json()
    if isinstance(data, dict):
        val = data.get("default_branch")
        return val if isinstance(val, str) else None
    return None


def _list_active_since(
    o: str, r: str, since_iso: str, branch: Optional[str]
) -> Tuple[Set[str], Optional[datetime]]:
    """Backward-compatible helper used by your older tests."""
    commits_opt = _list_commits(o, r, since_iso, branch)
    if commits_opt is None:
        # No data available → return empty set / None; callers usually fail-soft to DEFAULT
        return set(), None

    authors: Set[str] = set()
    newest: Optional[datetime] = None
    for c in commits_opt:
        if _is_bot(c.get("login"), c.get("email")):
            continue
        key = (c.get("login") or f"email:{c.get('email') or 'unknown'}").lower()
        authors.add(key)
        d = c.get("date")
        if d:
            try:
                dt = datetime.fromisoformat(d.replace("Z", "+00:00"))
                if (newest is None) or (dt > newest):
                    newest = dt
            except Exception:
                pass
    return authors, newest


def _next_link(link_header: str):
    return next(
        (
            p[p.find("<") + 1 : p.find(">")]
            for p in (link_header or "").split(",")
            if 'rel="next"' in p
        ),
        None,
    )


def _contributors_score(n: int) -> float:
    return 0.0 if n <= 0 else min(1.0, math.log1p(n) / math.log(6))


def _freshness_score(latest: Optional[datetime]) -> float:
    if not latest:
        return 0.0
    days = max(0, min(LOOKBACK_DAYS, (datetime.now(timezone.utc) - latest).days))
    return 1.0 - (days / LOOKBACK_DAYS)


def _combine(c: float, f: float) -> float:
    return max(0.0, min(1.0, 0.7 * c + 0.3 * f))


def _find_github_url_from_card_md(repo_id: str) -> Optional[str]:
    """Read the HF model card markdown and extract the first GitHub link."""
    try:
        # Force 'Any' from huggingface-hub to become a concrete str
        md: str = str(ModelCard.load(repo_id).content)
    except Exception:
        return None

    m: Optional[Match[str]] = _GH_LINK_RE.search(md)
    if m is None:
        return None

    g0: str = m.group(0)  # explicit local variable typed as str
    return g0


def _find_github_url(info: Any, repo_id: str) -> Optional[str]:
    """Locate a GitHub repo link from HF model card metadata/tags/markdown."""
    card = getattr(info, "cardData", None) or {}
    tags = getattr(info, "tags", []) or []

    gh_url = card.get("code_repository") or card.get("repository")
    if isinstance(gh_url, str) and "github.com" in gh_url:
        return gh_url

    for t in tags:
        if isinstance(t, str) and "github.com" in t:
            return t

    return _find_github_url_from_card_md(repo_id)


# --- New helpers for a fairer score ---


def _is_bot(author_login: Optional[str], author_email: Optional[str]) -> bool:
    if not author_login and not author_email:
        return False
    login = (author_login or "").lower()
    email = (author_email or "").lower()
    return (
        login.endswith("[bot]")
        or login.endswith("-bot")
        or login.endswith("_bot")
        or "github-actions" in login
        or "bot@" in email
        or "noreply@" in email
    )


def _list_commits(
    o: str, r: str, since_iso: str, branch: Optional[str]
) -> Optional[list[dict]]:
    """Return commit dicts since 'since_iso', or None if API is unavailable."""
    params: Dict[str, str] = {"since": since_iso, "per_page": "100"}
    if branch:
        params["sha"] = branch
    url = f"https://api.github.com/repos/{o}/{r}/commits"
    commits: list[dict] = []

    for _ in range(8):  # up to ~800 commits via pagination
        res = _gh_get(url, params=params, timeout=10)
        if res is None:
            return None  # ← important: signal 'inconclusive'

        items = res.json()
        if not isinstance(items, list) or not items:
            break

        for c in items:
            login = (c.get("author") or {}).get("login")
            email = ((c.get("commit") or {}).get("author") or {}).get("email")
            date_s = ((c.get("commit") or {}).get("author") or {}).get("date")
            commits.append({"login": login, "email": email, "date": date_s})

        # follow Link: rel="next"
        link = res.headers.get("Link", "")
        nxt = next(
            (
                p[p.find("<") + 1 : p.find(">")]
                for p in link.split(",")
                if 'rel="next"' in p
            ),
            None,
        )
        if not nxt:
            break
        url, params = nxt, {}
    return commits


def _hhi(shares: list[float]) -> float:
    return sum(s * s for s in shares)


def _k_for_coverage(counts: list[int], coverage: float = 0.80) -> int:
    """Smallest k authors covering 'coverage' of commits."""
    if not counts:
        return 0
    total = sum(counts)
    need = coverage * total
    acc, k = 0, 0
    for c in sorted(counts, reverse=True):
        acc += c
        k += 1
        if acc >= need:
            break
    return k


def _freshness(days_since_latest: int, tau: float = 180.0) -> float:
    # exp decay, 1.0 when fresh, ~0.37 at tau days, ~0.14 at 360d
    return float(math.exp(-max(0, days_since_latest) / tau))


def _log_norm(n: int, base: float) -> float:
    return 0.0 if n <= 0 else min(1.0, math.log1p(n) / math.log(base))


def _analyze_commits(commits: list[dict]) -> tuple[int, dict]:
    """
    Returns (days_since_latest, stats) where stats includes:
      C_recent (unique humans), counts per human, shares, HHI, K_needed
    """
    # filter bots + normalize keys
    humans: Dict[str, int] = {}
    latest: Optional[datetime] = None

    for c in commits:
        login = (c.get("login") or "") or None
        email = (c.get("email") or "") or None
        if _is_bot(login, email):
            continue
        key = (login or f"email:{email or 'unknown'}").lower()
        humans[key] = humans.get(key, 0) + 1

        d = c.get("date")
        if d:
            try:
                dt = datetime.fromisoformat(d.replace("Z", "+00:00"))
                latest = dt if (latest is None or dt > latest) else latest
            except Exception:
                pass

    days_since = (datetime.now(timezone.utc) - latest).days if latest else LOOKBACK_DAYS
    counts = list(humans.values())
    total = sum(counts)
    shares = [c / total for c in counts] if total > 0 else []
    hhi = _hhi(shares) if total >= 10 else None  # avoid noisy HHI on tiny samples
    k_needed = _k_for_coverage(counts, 0.80) if total > 0 else 0

    return days_since, {
        "C_recent": len(humans),
        "counts": counts,
        "shares": shares,
        "HHI": hhi,
        "K_needed": k_needed,
        "total_commits": total,
    }


def _count_lifetime_contributors(o: str, r: str, pages: int = 10) -> int:
    url = f"https://api.github.com/repos/{o}/{r}/contributors"
    params = {"per_page": "100", "anon": "1"}
    total = 0
    for _ in range(pages):
        try:
            res = requests.get(url, headers=_gh_headers(), params=params, timeout=10)
        except requests.RequestException:
            break
        if res.status_code != 200:
            break
        items = res.json()
        if not isinstance(items, list) or not items:
            break
        total += len(items)
        link = res.headers.get("Link", "")
        nxt = next(
            (
                p[p.find("<") + 1 : p.find(">")]
                for p in link.split(",")
                if 'rel="next"' in p
            ),
            None,
        )
        if not nxt:
            break
        url, params = nxt, {}
    return total


def _score_from_stats(
    stats: dict,
    days_since: int,
    archived: bool,
    lifetime_commits: int,
    o: Optional[str] = None,
    r: Optional[str] = None,
) -> float:
    # ---- Active-path components (what you already have) ----
    C = _log_norm(stats.get("C_recent", 0), base=10.0)
    F = 0.0 if archived else _freshness(days_since, tau=180.0)
    L = _log_norm(int(lifetime_commits or 0), base=50.0)

    total = int(stats.get("total_commits", 0))
    if total >= 10:
        shares = stats.get("shares", [])
        hhi = sum(s * s for s in shares) if shares else 1.0
        D = max(0.0, min(1.0, 1.0 - hhi))
        k = max(1, int(stats.get("K_needed", 1)))
        K = min(1.0, 5.0 / float(k))
    else:
        D, K = 0.0, 0.0

    # ---- Inactive/archived branch: use lifetime breadth ----
    inactive = archived or stats.get("C_recent", 0) == 0
    if inactive and o and r:
        n_life = _count_lifetime_contributors(o, r)  # unique contributors over history
        # Breadth from lifetime
        C_life = 0.0 if n_life <= 0 else min(1.0, math.log1p(n_life) / math.log(6))
        # Diversity proxy without shares: assume “even-ish” when many people contributed.
        # Rescale best-case HHI (1/n) to 1.0: D_life = (1 - 1/n) / (1 - 1/∞) ≈ 1 - 1/n
        D_life = 0.0 if n_life <= 1 else max(0.0, min(1.0, 1.0 - 1.0 / n_life))
        # Redundancy proxy: more lifetime contributors → more people can cover 80%
        K_life = min(1.0, n_life / 5.0)  # reaches 1.0 by ~5 contributors

        # Use archived weights (drop F, renormalize) with lifetime signals
        w = {"D": 0.40, "K": 0.25, "C": 0.20, "L": 0.05}  # no F here
        s = sum(w.values())
        w = {k: v / s for k, v in w.items()}
        score = w["D"] * D_life + w["K"] * K_life + w["C"] * C_life + w["L"] * L
        return max(0.0, min(1.0, float(score)))

    # ---- Active repo blend (your “fair weights”) ----
    w = {"D": 0.40, "K": 0.25, "C": 0.20, "F": 0.10, "L": 0.05}
    score = w["D"] * D + w["K"] * K + w["C"] * C + w["F"] * F + w["L"] * L
    return max(0.0, min(1.0, float(score)))


def compute(model_url: str) -> MetricResult:
    t0 = time.perf_counter()
    try:
        # 1) Prefer explicit code URL from context
        code_url = get_code_url(model_url)
        parsed = _parse_gh(code_url) if code_url else None

        # 2) If none, try HF card to find repo
        repo_info = None
        lifetime_commits = 0
        archived = False

        if not parsed:
            repo_id, _ = to_repo_id(model_url)
            info = model_info(repo_id)
            gh = _find_github_url(info, repo_id)
            parsed = _parse_gh(gh) if gh else None

        if not parsed:
            # Nothing to analyze → neutral default
            return {
                "value": DEFAULT,
                "latency_ms": max(1, int((time.perf_counter() - t0) * 1000)),
            }

        o, r = parsed

        # 3) Repo metadata (archived flag, etc.) using safe GET
        res = _gh_get(f"https://api.github.com/repos/{o}/{r}")
        if res and isinstance(res.json(), dict):
            repo_info = res.json()
            archived = bool(repo_info.get("archived", False))
            # GitHub API doesn't expose lifetime commits directly; keep your fallback
            lifetime_commits = int(repo_info.get("network_count", 0))

        # 4) Commits in lookback window (safe default-branch lookup)
        branch = _get_default_branch(o, r)
        since = (datetime.now(timezone.utc) - timedelta(days=LOOKBACK_DAYS)).isoformat()

        commits = _list_commits(o, r, since, branch)
        if commits is None:
            # API unavailable / invalid token / rate-limited → neutral default (do NOT punish)
            return {
                "value": DEFAULT,
                "latency_ms": max(1, int((time.perf_counter() - t0) * 1000)),
            }

        # 5) Analyze & score
        days_since, stats = _analyze_commits(commits)
        value = _score_from_stats(
            stats, days_since, archived, lifetime_commits, o=o, r=r
        )

        return {
            "value": float(value),
            "latency_ms": max(1, int((time.perf_counter() - t0) * 1000)),
        }

    except Exception:
        # Network/token/surprise → neutral default
        return {
            "value": DEFAULT,
            "latency_ms": max(1, int((time.perf_counter() - t0) * 1000)),
        }


register(NAME, FIELD, compute)<|MERGE_RESOLUTION|>--- conflicted
+++ resolved
@@ -13,12 +13,6 @@
 # third-party
 import requests
 from huggingface_hub import ModelCard
-<<<<<<< HEAD
-
-from swe_project.core.gh_utils import gh_get as _gh_get
-from swe_project.core.gh_utils import gh_headers as _gh_headers
-=======
->>>>>>> c8560606
 from swe_project.core.hf_client import model_info
 from swe_project.core.model_url import to_repo_id
 from swe_project.core.url_ctx import get_code_url
@@ -125,17 +119,6 @@
     return authors, newest
 
 
-def _next_link(link_header: str):
-    return next(
-        (
-            p[p.find("<") + 1 : p.find(">")]
-            for p in (link_header or "").split(",")
-            if 'rel="next"' in p
-        ),
-        None,
-    )
-
-
 def _contributors_score(n: int) -> float:
     return 0.0 if n <= 0 else min(1.0, math.log1p(n) / math.log(6))
 
