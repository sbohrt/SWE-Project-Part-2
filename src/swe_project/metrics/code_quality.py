from __future__ import annotations

import logging
import time
from typing import Any, Set

<<<<<<< HEAD
from swe_project.core.gh_utils import (  # noqa: F401
    get_github_repo_files as get_github_repo_files,
)

# Re-export these so tests can patch them on this module:
from swe_project.core.hf_client import model_info as model_info  # noqa: F401
=======
import requests
from swe_project.core.hf_client import model_info
>>>>>>> c8560606
from swe_project.core.model_url import to_repo_id
from swe_project.metrics.base import MetricResult, register

NAME, FIELD = "code_quality", "code_quality"


def _filenames_for(url: str) -> Set[str]:
    """Tiny local wrapper so tests can patch model_info/get_github_repo_files and affect behavior."""
    if "github.com" in url:
        return set(get_github_repo_files(url))
    rid, _ = to_repo_id(url)
    info: Any = model_info(rid)
    siblings = getattr(info, "siblings", []) or []
    return {
        getattr(s, "rfilename", "") for s in siblings if getattr(s, "rfilename", "")
    }


def _score_from_filenames(filenames: Set[str], is_github: bool) -> float:
    score = 0.0
    total = len(filenames)
    if total == 0:
        return 0.0
    py_count = sum(1 for f in filenames if str(f).endswith(".py"))
    has_deps = any(
        n in filenames for n in ("requirements.txt", "pyproject.toml", "config.json")
    )

    if is_github:
        if "requirements.txt" in filenames:
            score += 0.5
        if py_count > 0:
            score += (py_count / total) * 0.5
    else:
        if py_count > 0:
            if has_deps:
                score += 0.3
            score += (py_count / total) * 0.7
        elif has_deps:
            score = 0.3

    return max(0.0, min(1.0, score))


def compute(input_line: str) -> MetricResult:
    t0 = time.perf_counter()
    try:
        urls = [u.strip() for u in input_line.split(",") if u.strip()]
        targets = [
            u
            for u in urls
            if ("github.com" in u) or ("huggingface.co" in u and "/datasets/" not in u)
        ]
        if not targets:
            return {
                "value": 0.0,
                "latency_ms": int(round((time.perf_counter() - t0) * 1000)),
            }

        total = 0.0
        for url in targets:
            filenames = _filenames_for(url)
            total += _score_from_filenames(filenames, is_github=("github.com" in url))

        final = max(0.0, min(1.0, total))
        return {
            "value": float(final),
            "latency_ms": int(round((time.perf_counter() - t0) * 1000)),
        }
    except Exception:
        logging.exception("code_quality failed for %r", input_line)
        return {
            "value": 0.0,
            "latency_ms": int(round((time.perf_counter() - t0) * 1000)),
        }


register(NAME, FIELD, compute)<|MERGE_RESOLUTION|>--- conflicted
+++ resolved
@@ -1,95 +1,189 @@
 from __future__ import annotations
 
 import logging
+import os
+import re
 import time
-from typing import Any, Set
+from typing import Any, Dict, Optional
 
-<<<<<<< HEAD
-from swe_project.core.gh_utils import (  # noqa: F401
-    get_github_repo_files as get_github_repo_files,
-)
-
-# Re-export these so tests can patch them on this module:
-from swe_project.core.hf_client import model_info as model_info  # noqa: F401
-=======
 import requests
 from swe_project.core.hf_client import model_info
->>>>>>> c8560606
 from swe_project.core.model_url import to_repo_id
 from swe_project.metrics.base import MetricResult, register
 
 NAME, FIELD = "code_quality", "code_quality"
 
 
-def _filenames_for(url: str) -> Set[str]:
-    """Tiny local wrapper so tests can patch model_info/get_github_repo_files and affect behavior."""
-    if "github.com" in url:
-        return set(get_github_repo_files(url))
-    rid, _ = to_repo_id(url)
-    info: Any = model_info(rid)
-    siblings = getattr(info, "siblings", []) or []
-    return {
-        getattr(s, "rfilename", "") for s in siblings if getattr(s, "rfilename", "")
+def _gh_headers() -> Dict[str, str]:
+    """Creates headers for GitHub API requests, including authorization if available."""
+    hdrs: Dict[str, str] = {
+        "Accept": "application/vnd.github+json",
+        "User-Agent": "swe-project-code-quality/1.0",
     }
+    tok = (os.environ.get("GITHUB_TOKEN") or os.environ.get("GH_TOKEN") or "").strip()
+    if tok and tok.lower() not in {"invalid", "none", "placeholder"}:
+        hdrs["Authorization"] = f"Bearer {tok}"
+    return hdrs
 
 
-def _score_from_filenames(filenames: Set[str], is_github: bool) -> float:
+def _gh_get(
+    url: str, params: Optional[Dict[str, str]] = None, timeout: int = 10
+) -> Optional[requests.Response]:
+    """
+    Performs a GET request to the GitHub API with robust error handling.
+    Retries once without authorization on 401/403 errors.
+    """
+    params = params or {}
+    hdrs = _gh_headers()
+    try:
+        res = requests.get(url, headers=hdrs, params=params, timeout=timeout)
+    except requests.RequestException as e:
+        logging.warning("[code_quality] Network error for %s: %s", url, e)
+        return None
+
+    text_lower = (res.text or "").lower()
+    if res.status_code in (401, 403) and (
+        "bad credentials" in text_lower or "requires authentication" in text_lower
+    ):
+        # Retry once without the auth header if token is bad
+        hdrs = {k: v for k, v in hdrs.items() if k.lower() != "authorization"}
+        try:
+            res = requests.get(url, headers=hdrs, params=params, timeout=timeout)
+        except requests.RequestException as e:
+            logging.warning(
+                "[code_quality] Retry without auth failed for %s: %s", url, e
+            )
+            return None
+
+    if res.status_code != 200:
+        logging.warning(
+            "[code_quality] GET %s returned status %s", url, res.status_code
+        )
+        return None
+    return res
+
+
+def get_github_repo_files(repo_url: str) -> set[str]:
+    """Fetches the list of all files in a GitHub repository's default branch."""
+    match = re.search(r"github\.com/([^/]+)/([^/]+)", repo_url.replace(".git", ""))
+    if not match:
+        return set()
+
+    owner, repo = match.groups()
+
+    # Get repository info to find the default branch
+    repo_info_url = f"https://api.github.com/repos/{owner}/{repo}"
+    repo_res = _gh_get(repo_info_url)
+    if not repo_res:
+        logging.error(f"Failed to fetch repo info from {repo_info_url}")
+        return set()
+
+    try:
+        default_branch = repo_res.json().get("default_branch", "main")
+    except (requests.exceptions.JSONDecodeError, AttributeError):
+        logging.error(f"Could not parse JSON or find default_branch for {repo_url}")
+        return set()
+
+    # Get the file tree for the default branch
+    trees_url = f"https://api.github.com/repos/{owner}/{repo}/git/trees/{default_branch}?recursive=1"
+    tree_res = _gh_get(trees_url)
+    if not tree_res:
+        logging.error(f"Failed to fetch file tree from {trees_url}")
+        return set()
+
+    try:
+        data = tree_res.json()
+        if "tree" not in data:
+            logging.warning(
+                f"Response from {trees_url} is truncated: {data.get('message', '')}"
+            )
+            return set()
+        return {item["path"] for item in data.get("tree", []) if item["type"] == "blob"}
+    except (requests.exceptions.JSONDecodeError, AttributeError):
+        logging.error(f"Could not parse JSON response for file tree of {repo_url}")
+        return set()
+
+
+def _score_single_url(analysis_url: str) -> float:
     score = 0.0
-    total = len(filenames)
-    if total == 0:
+    try:
+        filenames = set()
+        is_github = "github.com" in analysis_url
+
+        if is_github:
+            filenames = get_github_repo_files(analysis_url)
+        else:
+            rid, _ = to_repo_id(analysis_url)
+            info: Any = model_info(rid)
+            siblings = getattr(info, "siblings", [])
+            filenames = {s.rfilename for s in siblings}
+
+        total_files = len(filenames)
+
+        if total_files > 0:
+            if is_github:
+                if "requirements.txt" in filenames:
+                    score += 0.5
+                py_files_count = sum(1 for f in filenames if f.endswith(".py"))
+                if py_files_count > 0:
+                    score += (py_files_count / total_files) * 0.5
+            else:
+                py_files_count = sum(1 for f in filenames if f.endswith(".py"))
+                has_deps = (
+                    "requirements.txt" in filenames
+                    or "pyproject.toml" in filenames
+                    or "config.json" in filenames
+                )
+                if py_files_count > 0:
+                    if has_deps:
+                        score += 0.3
+                    score += (py_files_count / total_files) * 0.7
+                elif has_deps:
+                    score = 0.3
+
+    except Exception:
+        logging.exception("Sub-computation failed for %s", analysis_url)
         return 0.0
-    py_count = sum(1 for f in filenames if str(f).endswith(".py"))
-    has_deps = any(
-        n in filenames for n in ("requirements.txt", "pyproject.toml", "config.json")
-    )
 
-    if is_github:
-        if "requirements.txt" in filenames:
-            score += 0.5
-        if py_count > 0:
-            score += (py_count / total) * 0.5
-    else:
-        if py_count > 0:
-            if has_deps:
-                score += 0.3
-            score += (py_count / total) * 0.7
-        elif has_deps:
-            score = 0.3
-
-    return max(0.0, min(1.0, score))
+    return score
 
 
 def compute(input_line: str) -> MetricResult:
     t0 = time.perf_counter()
-    try:
-        urls = [u.strip() for u in input_line.split(",") if u.strip()]
-        targets = [
-            u
-            for u in urls
-            if ("github.com" in u) or ("huggingface.co" in u and "/datasets/" not in u)
-        ]
-        if not targets:
-            return {
-                "value": 0.0,
-                "latency_ms": int(round((time.perf_counter() - t0) * 1000)),
-            }
+    total_score = 0.0
+    urls = [url.strip() for url in input_line.split(",") if url.strip()]
 
-        total = 0.0
-        for url in targets:
-            filenames = _filenames_for(url)
-            total += _score_from_filenames(filenames, is_github=("github.com" in url))
+    relevant_urls = [
+        url
+        for url in urls
+        if "github.com" in url or ("huggingface.co" in url and "/datasets/" not in url)
+    ]
 
-        final = max(0.0, min(1.0, total))
-        return {
-            "value": float(final),
-            "latency_ms": int(round((time.perf_counter() - t0) * 1000)),
-        }
-    except Exception:
-        logging.exception("code_quality failed for %r", input_line)
+    if not relevant_urls:
         return {
             "value": 0.0,
             "latency_ms": int(round((time.perf_counter() - t0) * 1000)),
         }
 
+    for url in relevant_urls:
+        total_score += _score_single_url(url)
 
-register(NAME, FIELD, compute)+    final_score = max(0.0, min(1.0, total_score))
+    return {
+        "value": float(final_score),
+        "latency_ms": int(round((time.perf_counter() - t0) * 1000)),
+    }
+
+
+register(NAME, FIELD, compute)
+
+# if __name__ == "__main__":
+#     import sys
+#     import json
+
+#     if len(sys.argv) > 1:
+#         input_line = " ".join(sys.argv[1:])
+#         result = compute(input_line=input_line)
+#         print(json.dumps(result))
+#     else:
+#         print("Usage: python -m swe_project.metrics.code_quality <URL1, URL2, ...>", file=sys.stderr)